use crate::system::{Local, Res, ResMut, SystemParam};
use crate::{self as bevy_ecs, system::Resource};
use bevy_utils::tracing::trace;
use std::{
    fmt::{self},
    hash::Hash,
    marker::PhantomData,
};

/// An `EventId` uniquely identifies an event.
///
/// An `EventId` can among other things be used to trace the flow of an event from the point it was
/// sent to the point it was processed.
#[derive(Eq, PartialEq, Ord, PartialOrd, Hash)]
pub struct EventId<T> {
    pub id: usize,
    _marker: PhantomData<T>,
}

impl<T> Copy for EventId<T> {}
impl<T> Clone for EventId<T> {
    fn clone(&self) -> Self {
        *self
    }
}

impl<T> fmt::Display for EventId<T> {
    fn fmt(&self, f: &mut fmt::Formatter) -> fmt::Result {
        <Self as fmt::Debug>::fmt(self, f)
    }
}

impl<T> fmt::Debug for EventId<T> {
    fn fmt(&self, f: &mut fmt::Formatter) -> fmt::Result {
        write!(
            f,
            "event<{}>#{}",
            std::any::type_name::<T>().split("::").last().unwrap(),
            self.id,
        )
    }
}

#[derive(Debug)]
struct EventInstance<T> {
    pub event_id: EventId<T>,
    pub event: T,
}

#[derive(Debug)]
enum State {
    A,
    B,
}

/// An event collection that represents the events that occurred within the last two
/// [`Events::update`] calls.
/// Events can be written to using an [`EventWriter`]
/// and are typically cheaply read using an [`EventReader`].
///
/// Each event can be consumed by multiple systems, in parallel,
/// with consumption tracked by the [`EventReader`] on a per-system basis.
///
/// This collection is meant to be paired with a system that calls
/// [`Events::update`] exactly once per update/frame.
///
/// [`Events::update_system`] is a system that does this, typically intialized automatically using
/// [`App::add_event`]. [EventReader]s are expected to read events from this collection at
/// least once per loop/frame.
/// Events will persist across a single frame boundary and so ordering of event producers and
/// consumers is not critical (although poorly-planned ordering may cause accumulating lag).
/// If events are not handled by the end of the frame after they are updated, they will be
/// dropped silently.
///
/// # Example
/// ```
/// use bevy_ecs::event::Events;
///
/// struct MyEvent {
///     value: usize
/// }
///
/// // setup
/// let mut events = Events::<MyEvent>::default();
/// let mut reader = events.get_reader();
///
/// // run this once per update/frame
/// events.update();
///
/// // somewhere else: send an event
/// events.send(MyEvent { value: 1 });
///
/// // somewhere else: read the events
/// for event in reader.iter(&events) {
///     assert_eq!(event.value, 1)
/// }
///
/// // events are only processed once per reader
/// assert_eq!(reader.iter(&events).count(), 0);
/// ```
///
/// # Details
///
/// [Events] is implemented using a double buffer. Each call to [Events::update] swaps buffers and
/// clears out the oldest buffer. [EventReader]s that read at least once per update will never drop
/// events. [EventReader]s that read once within two updates might still receive some events.
/// [EventReader]s that read after two updates are guaranteed to drop all events that occurred
/// before those updates.
///
/// The buffers in [Events] will grow indefinitely if [Events::update] is never called.
///
/// An alternative call pattern would be to call [Events::update] manually across frames to control
/// when events are cleared.
/// This complicates consumption and risks ever-expanding memory usage if not cleaned up,
/// but can be done by adding your event as a resource instead of using [`App::add_event`].
///
/// [`App::add_event`]: https://docs.rs/bevy/*/bevy/app/struct.App.html#method.add_event
#[derive(Debug)]
pub struct Events<T> {
    events_a: Vec<EventInstance<T>>,
    events_b: Vec<EventInstance<T>>,
    a_start_event_count: usize,
    b_start_event_count: usize,
    event_count: usize,
    state: State,
}

impl<T> Default for Events<T> {
    fn default() -> Self {
        Events {
            a_start_event_count: 0,
            b_start_event_count: 0,
            event_count: 0,
            events_a: Vec::new(),
            events_b: Vec::new(),
            state: State::A,
        }
    }
}

fn map_instance_event_with_id<T>(event_instance: &EventInstance<T>) -> (&T, EventId<T>) {
    (&event_instance.event, event_instance.event_id)
}

fn map_instance_event<T>(event_instance: &EventInstance<T>) -> &T {
    &event_instance.event
}

/// Reads events of type `T` in order and tracks which events have already been read.
#[derive(SystemParam)]
<<<<<<< HEAD
pub struct EventReader<'a, T: Resource> {
    last_event_count: Local<'a, (usize, PhantomData<T>)>,
    events: Res<'a, Events<T>>,
=======
pub struct EventReader<'w, 's, T: Component> {
    last_event_count: Local<'s, (usize, PhantomData<T>)>,
    events: Res<'w, Events<T>>,
>>>>>>> dea292d1
}

/// Sends events of type `T`.
#[derive(SystemParam)]
<<<<<<< HEAD
pub struct EventWriter<'a, T: Resource> {
    events: ResMut<'a, Events<T>>,
}

impl<'a, T: Resource> EventWriter<'a, T> {
=======
pub struct EventWriter<'w, 's, T: Component> {
    events: ResMut<'w, Events<T>>,
    #[system_param(ignore)]
    marker: PhantomData<&'s usize>,
}

impl<'w, 's, T: Component> EventWriter<'w, 's, T> {
>>>>>>> dea292d1
    pub fn send(&mut self, event: T) {
        self.events.send(event);
    }

    pub fn send_batch(&mut self, events: impl Iterator<Item = T>) {
        self.events.extend(events);
    }
}

pub struct ManualEventReader<T> {
    last_event_count: usize,
    _marker: PhantomData<T>,
}

impl<T> Default for ManualEventReader<T> {
    fn default() -> Self {
        ManualEventReader {
            last_event_count: 0,
            _marker: Default::default(),
        }
    }
}

impl<T> ManualEventReader<T> {
    /// See [`EventReader::iter`]
    pub fn iter<'a>(&mut self, events: &'a Events<T>) -> impl DoubleEndedIterator<Item = &'a T> {
        internal_event_reader(&mut self.last_event_count, events).map(|(e, _)| e)
    }

    /// See [`EventReader::iter_with_id`]
    pub fn iter_with_id<'a>(
        &mut self,
        events: &'a Events<T>,
    ) -> impl DoubleEndedIterator<Item = (&'a T, EventId<T>)> {
        internal_event_reader(&mut self.last_event_count, events)
    }
}

/// Like [`iter_with_id`](EventReader::iter_with_id) except not emitting any traces for read
/// messages.
fn internal_event_reader<'a, T>(
    last_event_count: &mut usize,
    events: &'a Events<T>,
) -> impl DoubleEndedIterator<Item = (&'a T, EventId<T>)> {
    // if the reader has seen some of the events in a buffer, find the proper index offset.
    // otherwise read all events in the buffer
    let a_index = if *last_event_count > events.a_start_event_count {
        *last_event_count - events.a_start_event_count
    } else {
        0
    };
    let b_index = if *last_event_count > events.b_start_event_count {
        *last_event_count - events.b_start_event_count
    } else {
        0
    };
    *last_event_count = events.event_count;
    match events.state {
        State::A => events
            .events_b
            .get(b_index..)
            .unwrap_or_else(|| &[])
            .iter()
            .map(map_instance_event_with_id)
            .chain(
                events
                    .events_a
                    .get(a_index..)
                    .unwrap_or_else(|| &[])
                    .iter()
                    .map(map_instance_event_with_id),
            ),
        State::B => events
            .events_a
            .get(a_index..)
            .unwrap_or_else(|| &[])
            .iter()
            .map(map_instance_event_with_id)
            .chain(
                events
                    .events_b
                    .get(b_index..)
                    .unwrap_or_else(|| &[])
                    .iter()
                    .map(map_instance_event_with_id),
            ),
    }
}

<<<<<<< HEAD
impl<'a, T: Resource> EventReader<'a, T> {
=======
impl<'w, 's, T: Component> EventReader<'w, 's, T> {
>>>>>>> dea292d1
    /// Iterates over the events this EventReader has not seen yet. This updates the EventReader's
    /// event counter, which means subsequent event reads will not include events that happened
    /// before now.
    pub fn iter(&mut self) -> impl DoubleEndedIterator<Item = &T> {
        self.iter_with_id().map(|(event, _id)| event)
    }

    /// Like [`iter`](Self::iter), except also returning the [`EventId`] of the events.
    pub fn iter_with_id(&mut self) -> impl DoubleEndedIterator<Item = (&T, EventId<T>)> {
        internal_event_reader(&mut self.last_event_count.0, &self.events).map(|(event, id)| {
            trace!("EventReader::iter() -> {}", id);
            (event, id)
        })
    }
}

impl<T: Resource> Events<T> {
    /// "Sends" an `event` by writing it to the current event buffer. [EventReader]s can then read
    /// the event.
    pub fn send(&mut self, event: T) {
        let event_id = EventId {
            id: self.event_count,
            _marker: PhantomData,
        };
        trace!("Events::send() -> id: {}", event_id);

        let event_instance = EventInstance { event_id, event };

        match self.state {
            State::A => self.events_a.push(event_instance),
            State::B => self.events_b.push(event_instance),
        }

        self.event_count += 1;
    }

    /// Gets a new [ManualEventReader]. This will include all events already in the event buffers.
    pub fn get_reader(&self) -> ManualEventReader<T> {
        ManualEventReader {
            last_event_count: 0,
            _marker: PhantomData,
        }
    }

    /// Gets a new [ManualEventReader]. This will ignore all events already in the event buffers. It
    /// will read all future events.
    pub fn get_reader_current(&self) -> ManualEventReader<T> {
        ManualEventReader {
            last_event_count: self.event_count,
            _marker: PhantomData,
        }
    }

    /// Swaps the event buffers and clears the oldest event buffer. In general, this should be
    /// called once per frame/update.
    pub fn update(&mut self) {
        match self.state {
            State::A => {
                self.events_b = Vec::new();
                self.state = State::B;
                self.b_start_event_count = self.event_count;
            }
            State::B => {
                self.events_a = Vec::new();
                self.state = State::A;
                self.a_start_event_count = self.event_count;
            }
        }
    }

    /// A system that calls [Events::update] once per frame.
    pub fn update_system(mut events: ResMut<Self>) {
        events.update();
    }

    #[inline]
    fn reset_start_event_count(&mut self) {
        self.a_start_event_count = self.event_count;
        self.b_start_event_count = self.event_count;
    }

    /// Removes all events.
    #[inline]
    pub fn clear(&mut self) {
        self.reset_start_event_count();
        self.events_a.clear();
        self.events_b.clear();
    }

    /// Returns true if there are no events in this collection.
    #[inline]
    pub fn is_empty(&self) -> bool {
        self.events_a.is_empty() && self.events_b.is_empty()
    }

    /// Creates a draining iterator that removes all events.
    pub fn drain(&mut self) -> impl Iterator<Item = T> + '_ {
        self.reset_start_event_count();

        let map = |i: EventInstance<T>| i.event;
        match self.state {
            State::A => self
                .events_b
                .drain(..)
                .map(map)
                .chain(self.events_a.drain(..).map(map)),
            State::B => self
                .events_a
                .drain(..)
                .map(map)
                .chain(self.events_b.drain(..).map(map)),
        }
    }

    /// Iterates over events that happened since the last "update" call.
    /// WARNING: You probably don't want to use this call. In most cases you should use an
    /// `EventReader`. You should only use this if you know you only need to consume events
    /// between the last `update()` call and your call to `iter_current_update_events`.
    /// If events happen outside that window, they will not be handled. For example, any events that
    /// happen after this call and before the next `update()` call will be dropped.
    pub fn iter_current_update_events(&self) -> impl DoubleEndedIterator<Item = &T> {
        match self.state {
            State::A => self.events_a.iter().map(map_instance_event),
            State::B => self.events_b.iter().map(map_instance_event),
        }
    }
}

impl<T> std::iter::Extend<T> for Events<T> {
    fn extend<I>(&mut self, iter: I)
    where
        I: IntoIterator<Item = T>,
    {
        let mut event_count = self.event_count;
        let events = iter.into_iter().map(|event| {
            let event_id = EventId {
                id: event_count,
                _marker: PhantomData,
            };
            event_count += 1;
            EventInstance { event_id, event }
        });

        match self.state {
            State::A => self.events_a.extend(events),
            State::B => self.events_b.extend(events),
        }

        trace!(
            "Events::extend() -> ids: ({}..{})",
            self.event_count,
            event_count
        );
        self.event_count = event_count;
    }
}

#[cfg(test)]
mod tests {
    use super::*;

    #[derive(Copy, Clone, PartialEq, Eq, Debug)]
    struct TestEvent {
        i: usize,
    }

    #[test]
    fn test_events() {
        let mut events = Events::<TestEvent>::default();
        let event_0 = TestEvent { i: 0 };
        let event_1 = TestEvent { i: 1 };
        let event_2 = TestEvent { i: 2 };

        // this reader will miss event_0 and event_1 because it wont read them over the course of
        // two updates
        let mut reader_missed = events.get_reader();

        let mut reader_a = events.get_reader();

        events.send(event_0);

        assert_eq!(
            get_events(&events, &mut reader_a),
            vec![event_0],
            "reader_a created before event receives event"
        );
        assert_eq!(
            get_events(&events, &mut reader_a),
            vec![],
            "second iteration of reader_a created before event results in zero events"
        );

        let mut reader_b = events.get_reader();

        assert_eq!(
            get_events(&events, &mut reader_b),
            vec![event_0],
            "reader_b created after event receives event"
        );
        assert_eq!(
            get_events(&events, &mut reader_b),
            vec![],
            "second iteration of reader_b created after event results in zero events"
        );

        events.send(event_1);

        let mut reader_c = events.get_reader();

        assert_eq!(
            get_events(&events, &mut reader_c),
            vec![event_0, event_1],
            "reader_c created after two events receives both events"
        );
        assert_eq!(
            get_events(&events, &mut reader_c),
            vec![],
            "second iteration of reader_c created after two event results in zero events"
        );

        assert_eq!(
            get_events(&events, &mut reader_a),
            vec![event_1],
            "reader_a receives next unread event"
        );

        events.update();

        let mut reader_d = events.get_reader();

        events.send(event_2);

        assert_eq!(
            get_events(&events, &mut reader_a),
            vec![event_2],
            "reader_a receives event created after update"
        );
        assert_eq!(
            get_events(&events, &mut reader_b),
            vec![event_1, event_2],
            "reader_b receives events created before and after update"
        );
        assert_eq!(
            get_events(&events, &mut reader_d),
            vec![event_0, event_1, event_2],
            "reader_d receives all events created before and after update"
        );

        events.update();

        assert_eq!(
            get_events(&events, &mut reader_missed),
            vec![event_2],
            "reader_missed missed events unread after to update() calls"
        );
    }

    fn get_events(
        events: &Events<TestEvent>,
        reader: &mut ManualEventReader<TestEvent>,
    ) -> Vec<TestEvent> {
        reader.iter(events).cloned().collect::<Vec<TestEvent>>()
    }

    #[derive(PartialEq, Eq, Debug)]
    struct E(usize);

    fn events_clear_and_read_impl(clear_func: impl FnOnce(&mut Events<E>)) {
        let mut events = Events::<E>::default();
        let mut reader = events.get_reader();

        assert!(reader.iter(&events).next().is_none());

        events.send(E(0));
        assert_eq!(*reader.iter(&events).next().unwrap(), E(0));
        assert_eq!(reader.iter(&events).next(), None);

        events.send(E(1));
        clear_func(&mut events);
        assert!(reader.iter(&events).next().is_none());

        events.send(E(2));
        events.update();
        events.send(E(3));

        assert!(reader.iter(&events).eq([E(2), E(3)].iter()));
    }

    #[test]
    fn test_events_clear_and_read() {
        events_clear_and_read_impl(|events| events.clear());
    }

    #[test]
    fn test_events_drain_and_read() {
        events_clear_and_read_impl(|events| {
            assert!(events.drain().eq(vec![E(0), E(1)].into_iter()));
        });
    }

    #[test]
    fn test_events_extend_impl() {
        let mut events = Events::<TestEvent>::default();
        let mut reader = events.get_reader();

        events.extend(vec![TestEvent { i: 0 }, TestEvent { i: 1 }]);
        assert!(reader
            .iter(&events)
            .eq([TestEvent { i: 0 }, TestEvent { i: 1 }].iter()));
    }

    #[test]
    fn test_events_empty() {
        let mut events = Events::<TestEvent>::default();
        assert!(events.is_empty());

        events.send(TestEvent { i: 0 });
        assert!(!events.is_empty());

        events.update();
        assert!(!events.is_empty());

        // events are only empty after the second call to update
        // due to double buffering.
        events.update();
        assert!(events.is_empty());
    }
}<|MERGE_RESOLUTION|>--- conflicted
+++ resolved
@@ -148,34 +148,20 @@
 
 /// Reads events of type `T` in order and tracks which events have already been read.
 #[derive(SystemParam)]
-<<<<<<< HEAD
-pub struct EventReader<'a, T: Resource> {
-    last_event_count: Local<'a, (usize, PhantomData<T>)>,
-    events: Res<'a, Events<T>>,
-=======
-pub struct EventReader<'w, 's, T: Component> {
+pub struct EventReader<'w, 's, T: Resource> {
     last_event_count: Local<'s, (usize, PhantomData<T>)>,
     events: Res<'w, Events<T>>,
->>>>>>> dea292d1
 }
 
 /// Sends events of type `T`.
 #[derive(SystemParam)]
-<<<<<<< HEAD
-pub struct EventWriter<'a, T: Resource> {
-    events: ResMut<'a, Events<T>>,
-}
-
-impl<'a, T: Resource> EventWriter<'a, T> {
-=======
-pub struct EventWriter<'w, 's, T: Component> {
+pub struct EventWriter<'w, 's, T: Resource> {
     events: ResMut<'w, Events<T>>,
     #[system_param(ignore)]
     marker: PhantomData<&'s usize>,
 }
 
-impl<'w, 's, T: Component> EventWriter<'w, 's, T> {
->>>>>>> dea292d1
+impl<'w, 's, T: Resource> EventWriter<'w, 's, T> {
     pub fn send(&mut self, event: T) {
         self.events.send(event);
     }
@@ -265,11 +251,7 @@
     }
 }
 
-<<<<<<< HEAD
-impl<'a, T: Resource> EventReader<'a, T> {
-=======
-impl<'w, 's, T: Component> EventReader<'w, 's, T> {
->>>>>>> dea292d1
+impl<'w, 's, T: Resource> EventReader<'w, 's, T> {
     /// Iterates over the events this EventReader has not seen yet. This updates the EventReader's
     /// event counter, which means subsequent event reads will not include events that happened
     /// before now.
