mod entity_ref;
mod spawn_batch;
mod world_cell;

pub use crate::change_detection::Mut;
pub use entity_ref::*;
pub use spawn_batch::*;
pub use world_cell::*;

use crate::{
    archetype::{ArchetypeComponentId, ArchetypeComponentInfo, ArchetypeId, Archetypes},
    bundle::{Bundle, BundleInserter, BundleSpawner, Bundles},
    change_detection::Ticks,
    component::{
        Component, ComponentDescriptor, ComponentId, ComponentTicks, Components, ComponentsError,
        StorageType,
    },
    entity::{AllocAtWithoutReplacement, Entities, Entity},
    query::{FilterFetch, QueryState, WorldQuery},
    storage::{Column, SparseSet, Storages},
    system::Resource,
};
use std::{
    any::TypeId,
    fmt,
    sync::atomic::{AtomicU32, Ordering},
};

#[derive(Copy, Clone, PartialEq, Eq, Debug)]
pub struct WorldId(u64);

impl Default for WorldId {
    fn default() -> Self {
        WorldId(rand::random())
    }
}

/// Stores and exposes operations on [entities](Entity), [components](Component), resources,
/// and their associated metadata.
///
/// Each [Entity] has a set of components. Each component can have up to one instance of each
/// component type. Entity components can be created, updated, removed, and queried using a given
/// [World].
///
/// # Resources
///
/// Worlds can also store *resources*, which are unique instances of a given type that don't
/// belong to a specific Entity. There are also *non send resources*, which can only be
/// accessed on the main thread.
///
/// ## Usage of global resources
///
/// 1. Insert the resource into the `World`, using [`World::insert_resource`].
/// 2. Fetch the resource from a system, using [`Res`](crate::system::Res) or [`ResMut`](crate::system::ResMut).
///
/// ```
/// # let mut world = World::default();
/// # let mut schedule = Schedule::default();
/// # schedule.add_stage("update", SystemStage::parallel());
/// # use bevy_ecs::prelude::*;
/// #
/// struct MyResource { value: u32 }
///
/// world.insert_resource(MyResource { value: 42 });
///
/// fn read_resource_system(resource: Res<MyResource>) {
///     assert_eq!(resource.value, 42);
/// }
///
/// fn write_resource_system(mut resource: ResMut<MyResource>) {
///     assert_eq!(resource.value, 42);
///     resource.value = 0;
///     assert_eq!(resource.value, 0);
/// }
/// #
/// # schedule.add_system_to_stage("update", read_resource_system.label("first"));
/// # schedule.add_system_to_stage("update", write_resource_system.after("first"));
/// # schedule.run_once(&mut world);
/// ```
pub struct World {
    id: WorldId,
    pub(crate) entities: Entities,
    pub(crate) components: Components,
    pub(crate) archetypes: Archetypes,
    pub(crate) storages: Storages,
    pub(crate) bundles: Bundles,
    pub(crate) removed_components: SparseSet<ComponentId, Vec<Entity>>,
    /// Access cache used by [WorldCell].
    pub(crate) archetype_component_access: ArchetypeComponentAccess,
    main_thread_validator: MainThreadValidator,
    pub(crate) change_tick: AtomicU32,
    pub(crate) last_change_tick: u32,
}

impl Default for World {
    fn default() -> Self {
        Self {
            id: Default::default(),
            entities: Default::default(),
            components: Default::default(),
            archetypes: Default::default(),
            storages: Default::default(),
            bundles: Default::default(),
            removed_components: Default::default(),
            archetype_component_access: Default::default(),
            main_thread_validator: Default::default(),
            // Default value is `1`, and `last_change_tick`s default to `0`, such that changes
            // are detected on first system runs and for direct world queries.
            change_tick: AtomicU32::new(1),
            last_change_tick: 0,
        }
    }
}

impl World {
    /// Creates a new empty [World]
    #[inline]
    pub fn new() -> World {
        World::default()
    }

    /// Retrieves this world's unique ID
    #[inline]
    pub fn id(&self) -> WorldId {
        self.id
    }

    /// Retrieves this world's [Entities] collection
    #[inline]
    pub fn entities(&self) -> &Entities {
        &self.entities
    }

    /// Retrieves this world's [Entities] collection mutably
    #[inline]
    pub fn entities_mut(&mut self) -> &mut Entities {
        &mut self.entities
    }

    /// Retrieves this world's [Archetypes] collection
    #[inline]
    pub fn archetypes(&self) -> &Archetypes {
        &self.archetypes
    }

    /// Retrieves this world's [Components] collection
    #[inline]
    pub fn components(&self) -> &Components {
        &self.components
    }

    /// Retrieves a mutable reference to this world's [Components] collection
    #[inline]
    pub fn components_mut(&mut self) -> &mut Components {
        &mut self.components
    }

    /// Retrieves this world's [Storages] collection
    #[inline]
    pub fn storages(&self) -> &Storages {
        &self.storages
    }

    /// Retrieves this world's [Bundles] collection
    #[inline]
    pub fn bundles(&self) -> &Bundles {
        &self.bundles
    }

    /// Retrieves a [WorldCell], which safely enables multiple mutable World accesses at the same
    /// time, provided those accesses do not conflict with each other.
    #[inline]
    pub fn cell(&mut self) -> WorldCell<'_> {
        WorldCell::new(self)
    }

    pub fn register_component(
        &mut self,
        descriptor: ComponentDescriptor,
    ) -> Result<ComponentId, ComponentsError> {
        let storage_type = descriptor.storage_type();
        let component_id = self.components.add(descriptor)?;
        // ensure sparse set is created for SparseSet components
        if storage_type == StorageType::SparseSet {
            // SAFE: just created
            let info = unsafe { self.components.get_info_unchecked(component_id) };
            self.storages.sparse_sets.get_or_insert(info);
        }

        Ok(component_id)
    }

    /// Retrieves an [EntityRef] that exposes read-only operations for the given `entity`.
    /// This will panic if the `entity` does not exist. Use [World::get_entity] if you want
    /// to check for entity existence instead of implicitly panic-ing.
    ///
    /// ```
    /// use bevy_ecs::{component::Component, world::World};
    ///
    /// #[derive(Component)]
    /// struct Position {
    ///   x: f32,
    ///   y: f32,
    /// }
    ///
    /// let mut world = World::new();
    /// let entity = world.spawn()
    ///     .insert(Position { x: 0.0, y: 0.0 })
    ///     .id();
    ///
    /// let position = world.entity(entity).get::<Position>().unwrap();
    /// assert_eq!(position.x, 0.0);
    /// ```
    #[inline]
    pub fn entity(&self, entity: Entity) -> EntityRef {
        self.get_entity(entity).expect("Entity does not exist")
    }

    /// Retrieves an [EntityMut] that exposes read and write operations for the given `entity`.
    /// This will panic if the `entity` does not exist. Use [World::get_entity_mut] if you want
    /// to check for entity existence instead of implicitly panic-ing.
    ///
    /// ```
    /// use bevy_ecs::{component::Component, world::World};
    ///
    /// #[derive(Component)]
    /// struct Position {
    ///   x: f32,
    ///   y: f32,
    /// }
    ///
    /// let mut world = World::new();
    /// let entity = world.spawn()
    ///     .insert(Position { x: 0.0, y: 0.0 })
    ///     .id();
    ///
    /// let mut position = world.entity_mut(entity).get_mut::<Position>().unwrap();
    /// position.x = 1.0;
    /// ```
    #[inline]
    pub fn entity_mut(&mut self, entity: Entity) -> EntityMut {
        self.get_entity_mut(entity).expect("Entity does not exist")
    }

    /// Returns an [EntityMut] for the given `entity` (if it exists) or spawns one if it doesn't exist.
    /// This will return [None] if the `entity` exists with a different generation.
    ///
    /// # Note
    /// Spawning a specific `entity` value is rarely the right choice. Most apps should favor [`World::spawn`].
    /// This method should generally only be used for sharing entities across apps, and only when they have a
    /// scheme worked out to share an ID space (which doesn't happen by default).
    #[inline]
    pub fn get_or_spawn(&mut self, entity: Entity) -> Option<EntityMut> {
        self.flush();
        match self.entities.alloc_at_without_replacement(entity) {
            AllocAtWithoutReplacement::Exists(location) => {
                // SAFE: `entity` exists and `location` is that entity's location
                Some(unsafe { EntityMut::new(self, entity, location) })
            }
            AllocAtWithoutReplacement::DidNotExist => {
                // SAFE: entity was just allocated
                Some(unsafe { self.spawn_at_internal(entity) })
            }
            AllocAtWithoutReplacement::ExistsWithWrongGeneration => None,
        }
    }

    /// Retrieves an [EntityRef] that exposes read-only operations for the given `entity`.
    /// Returns [None] if the `entity` does not exist. Use [World::entity] if you don't want
    /// to unwrap the [EntityRef] yourself.
    ///
    /// ```
    /// use bevy_ecs::{component::Component, world::World};
    ///
    /// #[derive(Component)]
    /// struct Position {
    ///   x: f32,
    ///   y: f32,
    /// }
    ///
    /// let mut world = World::new();
    /// let entity = world.spawn()
    ///     .insert(Position { x: 0.0, y: 0.0 })
    ///     .id();
    ///
    /// let entity_ref = world.get_entity(entity).unwrap();
    /// let position = entity_ref.get::<Position>().unwrap();
    /// assert_eq!(position.x, 0.0);
    /// ```
    #[inline]
    pub fn get_entity(&self, entity: Entity) -> Option<EntityRef> {
        let location = self.entities.get(entity)?;
        Some(EntityRef::new(self, entity, location))
    }

    /// Retrieves an [EntityMut] that exposes read and write operations for the given `entity`.
    /// Returns [None] if the `entity` does not exist. Use [World::entity_mut] if you don't want
    /// to unwrap the [EntityMut] yourself.
    ///
    /// ```
    /// use bevy_ecs::{component::Component, world::World};
    ///
    /// #[derive(Component)]
    /// struct Position {
    ///   x: f32,
    ///   y: f32,
    /// }
    ///
    /// let mut world = World::new();
    /// let entity = world.spawn()
    ///     .insert(Position { x: 0.0, y: 0.0 })
    ///     .id();
    ///
    /// let mut entity_mut = world.get_entity_mut(entity).unwrap();
    /// let mut position = entity_mut.get_mut::<Position>().unwrap();
    /// position.x = 1.0;
    /// ```
    #[inline]
    pub fn get_entity_mut(&mut self, entity: Entity) -> Option<EntityMut> {
        let location = self.entities.get(entity)?;
        // SAFE: `entity` exists and `location` is that entity's location
        Some(unsafe { EntityMut::new(self, entity, location) })
    }

    /// Spawns a new [Entity] and returns a corresponding [EntityMut], which can be used
    /// to add components to the entity or retrieve its id.
    ///
    /// ```
    /// use bevy_ecs::{component::Component, world::World};
    ///
    /// #[derive(Component)]
    /// struct Position {
    ///   x: f32,
    ///   y: f32,
    /// }
    /// #[derive(Component)]
    /// struct Label(&'static str);
    /// #[derive(Component)]
    /// struct Num(u32);
    ///
    /// let mut world = World::new();
    /// let entity = world.spawn()
    ///     .insert(Position { x: 0.0, y: 0.0 }) // add a single component
    ///     .insert_bundle((Num(1), Label("hello"))) // add a bundle of components
    ///     .id();
    ///
    /// let position = world.entity(entity).get::<Position>().unwrap();
    /// assert_eq!(position.x, 0.0);
    /// ```
    pub fn spawn(&mut self) -> EntityMut {
        self.flush();
        let entity = self.entities.alloc();
        // SAFE: entity was just allocated
        unsafe { self.spawn_at_internal(entity) }
    }

    /// # Safety
    /// must be called on an entity that was just allocated
    unsafe fn spawn_at_internal(&mut self, entity: Entity) -> EntityMut {
        let archetype = self.archetypes.empty_mut();
        // PERF: consider avoiding allocating entities in the empty archetype unless needed
        let table_row = self.storages.tables[archetype.table_id()].allocate(entity);
        // SAFE: no components are allocated by archetype.allocate() because the archetype is
        // empty
        let location = archetype.allocate(entity, table_row);
        // SAFE: entity index was just allocated
        self.entities
            .meta
            .get_unchecked_mut(entity.id() as usize)
            .location = location;
        EntityMut::new(self, entity, location)
    }

    /// Spawns a batch of entities with the same component [Bundle] type. Takes a given [Bundle]
    /// iterator and returns a corresponding [Entity] iterator.
    /// This is more efficient than spawning entities and adding components to them individually,
    /// but it is limited to spawning entities with the same [Bundle] type, whereas spawning
    /// individually is more flexible.
    ///
    /// ```
    /// use bevy_ecs::{component::Component, entity::Entity, world::World};
    ///
    /// #[derive(Component)]
    /// struct Str(&'static str);
    /// #[derive(Component)]
    /// struct Num(u32);
    ///
    /// let mut world = World::new();
    /// let entities = world.spawn_batch(vec![
    ///   (Str("a"), Num(0)), // the first entity
    ///   (Str("b"), Num(1)), // the second entity
    /// ]).collect::<Vec<Entity>>();
    ///
    /// assert_eq!(entities.len(), 2);
    /// ```
    pub fn spawn_batch<I>(&mut self, iter: I) -> SpawnBatchIter<'_, I::IntoIter>
    where
        I: IntoIterator,
        I::Item: Bundle,
    {
        SpawnBatchIter::new(self, iter.into_iter())
    }

    /// Retrieves a reference to the given `entity`'s [Component] of the given type.
    /// Returns [None] if the `entity` does not have a [Component] of the given type.
    /// ```
    /// use bevy_ecs::{component::Component, world::World};
    ///
    /// #[derive(Component)]
    /// struct Position {
    ///   x: f32,
    ///   y: f32,
    /// }
    ///
    /// let mut world = World::new();
    /// let entity = world.spawn()
    ///     .insert(Position { x: 0.0, y: 0.0 })
    ///     .id();
    /// let position = world.get::<Position>(entity).unwrap();
    /// assert_eq!(position.x, 0.0);
    /// ```
    #[inline]
    pub fn get<T: Component>(&self, entity: Entity) -> Option<&T> {
        self.get_entity(entity)?.get()
    }

    /// Retrieves a mutable reference to the given `entity`'s [Component] of the given type.
    /// Returns [None] if the `entity` does not have a [Component] of the given type.
    /// ```
    /// use bevy_ecs::{component::Component, world::World};
    ///
    /// #[derive(Component)]
    /// struct Position {
    ///   x: f32,
    ///   y: f32,
    /// }
    ///
    /// let mut world = World::new();
    /// let entity = world.spawn()
    ///     .insert(Position { x: 0.0, y: 0.0 })
    ///     .id();
    /// let mut position = world.get_mut::<Position>(entity).unwrap();
    /// position.x = 1.0;
    /// ```
    #[inline]
    pub fn get_mut<T: Component>(&mut self, entity: Entity) -> Option<Mut<T>> {
        self.get_entity_mut(entity)?.get_mut()
    }

    /// Despawns the given `entity`, if it exists. This will also remove all of the entity's
    /// [Component]s. Returns `true` if the `entity` is successfully despawned and `false` if
    /// the `entity` does not exist.
    /// ```
    /// use bevy_ecs::{component::Component, world::World};
    ///
    /// #[derive(Component)]
    /// struct Position {
    ///   x: f32,
    ///   y: f32,
    /// }
    ///
    /// let mut world = World::new();
    /// let entity = world.spawn()
    ///     .insert(Position { x: 0.0, y: 0.0 })
    ///     .id();
    /// assert!(world.despawn(entity));
    /// assert!(world.get_entity(entity).is_none());
    /// assert!(world.get::<Position>(entity).is_none());
    /// ```
    #[inline]
    pub fn despawn(&mut self, entity: Entity) -> bool {
        self.get_entity_mut(entity)
            .map(|e| {
                e.despawn();
                true
            })
            .unwrap_or(false)
    }

    /// Clears component tracker state
    pub fn clear_trackers(&mut self) {
        for entities in self.removed_components.values_mut() {
            entities.clear();
        }

        self.last_change_tick = self.increment_change_tick();
    }

    /// Returns [QueryState] for the given [WorldQuery], which is used to efficiently
    /// run queries on the [World] by storing and reusing the [QueryState].
    /// ```
    /// use bevy_ecs::{component::Component, entity::Entity, world::World};
    ///
    /// #[derive(Component, Debug, PartialEq)]
    /// struct Position {
    ///   x: f32,
    ///   y: f32,
    /// }
    ///
    /// #[derive(Component)]
    /// struct Velocity {
    ///   x: f32,
    ///   y: f32,
    /// }
    ///
    /// let mut world = World::new();
    /// let entities = world.spawn_batch(vec![
    ///     (Position { x: 0.0, y: 0.0}, Velocity { x: 1.0, y: 0.0 }),    
    ///     (Position { x: 0.0, y: 0.0}, Velocity { x: 0.0, y: 1.0 }),    
    /// ]).collect::<Vec<Entity>>();
    ///
    /// let mut query = world.query::<(&mut Position, &Velocity)>();
    /// for (mut position, velocity) in query.iter_mut(&mut world) {
    ///    position.x += velocity.x;
    ///    position.y += velocity.y;
    /// }     
    ///
    /// assert_eq!(world.get::<Position>(entities[0]).unwrap(), &Position { x: 1.0, y: 0.0 });
    /// assert_eq!(world.get::<Position>(entities[1]).unwrap(), &Position { x: 0.0, y: 1.0 });
    /// ```
    ///
    /// To iterate over entities in a deterministic order,
    /// sort the results of the query using the desired component as a key.
    /// Note that this requires fetching the whole result set from the query
    /// and allocation of a [Vec] to store it.
    ///
    /// ```
    /// use bevy_ecs::{component::Component, entity::Entity, world::World};
    ///
    /// #[derive(Component, PartialEq, Eq, PartialOrd, Ord, Debug)]
    /// struct Order(i32);
    /// #[derive(Component, PartialEq, Debug)]
    /// struct Label(&'static str);
    ///
    /// let mut world = World::new();
    /// let a = world.spawn().insert_bundle((Order(2), Label("second"))).id();
    /// let b = world.spawn().insert_bundle((Order(3), Label("third"))).id();
    /// let c = world.spawn().insert_bundle((Order(1), Label("first"))).id();
    /// let mut entities = world.query::<(Entity, &Order, &Label)>()
    ///     .iter(&world)
    ///     .collect::<Vec<_>>();
    /// // Sort the query results by their `Order` component before comparing
    /// // to expected results. Query iteration order should not be relied on.
    /// entities.sort_by_key(|e| e.1);
    /// assert_eq!(entities, vec![
    ///     (c, &Order(1), &Label("first")),
    ///     (a, &Order(2), &Label("second")),
    ///     (b, &Order(3), &Label("third")),
    /// ]);
    /// ```
    #[inline]
    pub fn query<Q: WorldQuery>(&mut self) -> QueryState<Q, ()> {
        QueryState::new(self)
    }

    /// Returns [QueryState] for the given filtered [WorldQuery], which is used to efficiently
    /// run queries on the [World] by storing and reusing the [QueryState].
    /// ```
    /// use bevy_ecs::{component::Component, entity::Entity, world::World, query::With};
    ///
    /// #[derive(Component)]
    /// struct A;
    /// #[derive(Component)]
    /// struct B;
    ///
    /// let mut world = World::new();
    /// let e1 = world.spawn().insert(A).id();
    /// let e2 = world.spawn().insert_bundle((A, B)).id();
    ///
    /// let mut query = world.query_filtered::<Entity, With<B>>();
    /// let matching_entities = query.iter(&world).collect::<Vec<Entity>>();
    ///
    /// assert_eq!(matching_entities, vec![e2]);
    /// ```
    #[inline]
    pub fn query_filtered<Q: WorldQuery, F: WorldQuery>(&mut self) -> QueryState<Q, F>
    where
        F::Fetch: FilterFetch,
    {
        QueryState::new(self)
    }

    /// Returns an iterator of entities that had components of type `T` removed
    /// since the last call to [World::clear_trackers].
    pub fn removed<T: Component>(&self) -> std::iter::Cloned<std::slice::Iter<'_, Entity>> {
        if let Some(component_id) = self.components.get_id(TypeId::of::<T>()) {
            self.removed_with_id(component_id)
        } else {
            [].iter().cloned()
        }
    }

    /// Returns an iterator of entities that had components with the given `component_id` removed
    /// since the last call to [World::clear_trackers].
    pub fn removed_with_id(
        &self,
        component_id: ComponentId,
    ) -> std::iter::Cloned<std::slice::Iter<'_, Entity>> {
        if let Some(removed) = self.removed_components.get(component_id) {
            removed.iter().cloned()
        } else {
            [].iter().cloned()
        }
    }

    /// Inserts a new resource with the given `value`.
    /// Resources are "unique" data of a given type.
    #[inline]
    pub fn insert_resource<T: Resource>(&mut self, value: T) {
        let component_id = self.components.get_or_insert_resource_id::<T>();
        // SAFE: component_id just initialized and corresponds to resource of type T
        unsafe { self.insert_resource_with_id(component_id, value) };
    }

    /// Inserts a new non-send resource with the given `value`.
    /// Resources are "unique" data of a given type.
    #[inline]
    pub fn insert_non_send<T: 'static>(&mut self, value: T) {
        self.validate_non_send_access::<T>();
        let component_id = self.components.get_or_insert_non_send_resource_id::<T>();
        // SAFE: component_id just initialized and corresponds to resource of type T
        unsafe { self.insert_resource_with_id(component_id, value) };
    }

    /// Removes the resource of a given type and returns it, if it exists. Otherwise returns [None].
    /// Resources are "unique" data of a given type.
    #[inline]
    pub fn remove_resource<T: Resource>(&mut self) -> Option<T> {
        // SAFE: T is Send + Sync
        unsafe { self.remove_resource_unchecked() }
    }

    #[inline]
    pub fn remove_non_send<T: 'static>(&mut self) -> Option<T> {
        self.validate_non_send_access::<T>();
        // SAFE: we are on main thread
        unsafe { self.remove_resource_unchecked() }
    }

    #[inline]
    /// # Safety
    /// make sure you're on main thread if T isn't Send + Sync
    #[allow(unused_unsafe)]
    pub unsafe fn remove_resource_unchecked<T: 'static>(&mut self) -> Option<T> {
        let component_id = self.components.get_resource_id(TypeId::of::<T>())?;
        let resource_archetype = self.archetypes.resource_mut();
        let unique_components = resource_archetype.unique_components_mut();
        let column = unique_components.get_mut(component_id)?;
        if column.is_empty() {
            return None;
        }
        // SAFE: if a resource column exists, row 0 exists as well. caller takes ownership of the
        // ptr value / drop is called when T is dropped
        let (ptr, _) = unsafe { column.swap_remove_and_forget_unchecked(0) };
        // SAFE: column is of type T
        Some(unsafe { ptr.cast::<T>().read() })
    }

    /// Returns `true` if a resource of type `T` exists. Otherwise returns `false`.
    #[inline]
    pub fn contains_resource<T: Resource>(&self) -> bool {
        let component_id =
            if let Some(component_id) = self.components.get_resource_id(TypeId::of::<T>()) {
                component_id
            } else {
                return false;
            };
        self.get_populated_resource_column(component_id).is_some()
    }

    /// Gets a reference to the resource of the given type, if it exists. Otherwise returns [None]
    /// Resources are "unique" data of a given type.
    #[inline]
    pub fn get_resource<T: Resource>(&self) -> Option<&T> {
        let component_id = self.components.get_resource_id(TypeId::of::<T>())?;
        unsafe { self.get_resource_with_id(component_id) }
    }

<<<<<<< HEAD
    pub fn is_resource_added<T: Resource>(&self) -> bool {
        let component_id = self.components.get_resource_id(TypeId::of::<T>()).unwrap();
        let column = self.get_populated_resource_column(component_id).unwrap();
=======
    pub fn is_resource_added<T: Component>(&self) -> bool {
        let component_id =
            if let Some(component_id) = self.components.get_resource_id(TypeId::of::<T>()) {
                component_id
            } else {
                return false;
            };
        let column = if let Some(column) = self.get_populated_resource_column(component_id) {
            column
        } else {
            return false;
        };
>>>>>>> 99199338
        // SAFE: resources table always have row 0
        let ticks = unsafe { column.get_ticks_unchecked(0) };
        ticks.is_added(self.last_change_tick(), self.read_change_tick())
    }

<<<<<<< HEAD
    pub fn is_resource_changed<T: Resource>(&self) -> bool {
        let component_id = self.components.get_resource_id(TypeId::of::<T>()).unwrap();
        let column = self.get_populated_resource_column(component_id).unwrap();
=======
    pub fn is_resource_changed<T: Component>(&self) -> bool {
        let component_id =
            if let Some(component_id) = self.components.get_resource_id(TypeId::of::<T>()) {
                component_id
            } else {
                return false;
            };
        let column = if let Some(column) = self.get_populated_resource_column(component_id) {
            column
        } else {
            return false;
        };
>>>>>>> 99199338
        // SAFE: resources table always have row 0
        let ticks = unsafe { column.get_ticks_unchecked(0) };
        ticks.is_changed(self.last_change_tick(), self.read_change_tick())
    }

    /// Gets a mutable reference to the resource of the given type, if it exists. Otherwise returns
    /// [None] Resources are "unique" data of a given type.
    #[inline]
    pub fn get_resource_mut<T: Resource>(&mut self) -> Option<Mut<'_, T>> {
        // SAFE: unique world access
        unsafe { self.get_resource_unchecked_mut() }
    }

    // PERF: optimize this to avoid redundant lookups
    /// Gets a resource of type `T` if it exists, otherwise inserts the resource using the result of
    /// calling `func`.
    #[inline]
    pub fn get_resource_or_insert_with<T: Resource>(
        &mut self,
        func: impl FnOnce() -> T,
    ) -> Mut<'_, T> {
        if !self.contains_resource::<T>() {
            self.insert_resource(func());
        }
        self.get_resource_mut().unwrap()
    }

    /// Gets a mutable reference to the resource of the given type, if it exists. Otherwise returns
    /// [None] Resources are "unique" data of a given type.
    ///
    /// # Safety
    /// This will allow aliased mutable access to the given resource type. The caller must ensure
    /// that only one mutable access exists at a time.
    #[inline]
    pub unsafe fn get_resource_unchecked_mut<T: Resource>(&self) -> Option<Mut<'_, T>> {
        let component_id = self.components.get_resource_id(TypeId::of::<T>())?;
        self.get_resource_unchecked_mut_with_id(component_id)
    }

    /// Gets a reference to the non-send resource of the given type, if it exists. Otherwise returns
    /// [None] Resources are "unique" data of a given type.
    #[inline]
    pub fn get_non_send_resource<T: 'static>(&self) -> Option<&T> {
        let component_id = self.components.get_resource_id(TypeId::of::<T>())?;
        // SAFE: component id matches type T
        unsafe { self.get_non_send_with_id(component_id) }
    }

    /// Gets a mutable reference to the non-send resource of the given type, if it exists. Otherwise
    /// returns [None] Resources are "unique" data of a given type.
    #[inline]
    pub fn get_non_send_resource_mut<T: 'static>(&mut self) -> Option<Mut<'_, T>> {
        // SAFE: unique world access
        unsafe { self.get_non_send_resource_unchecked_mut() }
    }

    /// Gets a mutable reference to the non-send resource of the given type, if it exists. Otherwise
    /// returns [None] Resources are "unique" data of a given type.
    ///
    /// # Safety
    /// This will allow aliased mutable access to the given non-send resource type. The caller must
    /// ensure that only one mutable access exists at a time.
    #[inline]
    pub unsafe fn get_non_send_resource_unchecked_mut<T: 'static>(&self) -> Option<Mut<'_, T>> {
        let component_id = self.components.get_resource_id(TypeId::of::<T>())?;
        self.get_non_send_unchecked_mut_with_id(component_id)
    }

    /// For a given batch of ([Entity], [Bundle]) pairs, either spawns each [Entity] with the given
    /// bundle (if the entity does not exist), or inserts the [Bundle] (if the entity already exists).
    /// This is faster than doing equivalent operations one-by-one.
    /// Returns [Ok] if all entities were successfully inserted into or spawned. Otherwise it returns an [Err]
    /// with a list of entities that could not be spawned or inserted into. A "spawn or insert" operation can
    /// only fail if an [Entity] is passed in with an "invalid generation" that conflicts with an existing [Entity].
    ///
    /// # Note
    /// Spawning a specific `entity` value is rarely the right choice. Most apps should use [`World::spawn_batch`].
    /// This method should generally only be used for sharing entities across apps, and only when they have a scheme
    /// worked out to share an ID space (which doesn't happen by default).
    ///
    /// ```
    /// use bevy_ecs::{entity::Entity, world::World, component::Component};
    /// #[derive(Component)]
    /// struct A(&'static str);
    /// #[derive(Component, PartialEq, Debug)]
    /// struct B(f32);
    ///
    /// let mut world = World::new();
    /// let e0 = world.spawn().id();
    /// let e1 = world.spawn().id();
    /// world.insert_or_spawn_batch(vec![
    ///   (e0, (A("a"), B(0.0))), // the first entity
    ///   (e1, (A("b"), B(1.0))), // the second entity
    /// ]);
    ///
    /// assert_eq!(world.get::<B>(e0), Some(&B(0.0)));
    /// ```
    pub fn insert_or_spawn_batch<I, B>(&mut self, iter: I) -> Result<(), Vec<Entity>>
    where
        I: IntoIterator,
        I::IntoIter: Iterator<Item = (Entity, B)>,
        B: Bundle,
    {
        self.flush();

        let iter = iter.into_iter();
        let change_tick = *self.change_tick.get_mut();

        let bundle_info = self.bundles.init_info::<B>(&mut self.components);
        enum SpawnOrInsert<'a, 'b> {
            Spawn(BundleSpawner<'a, 'b>),
            Insert(BundleInserter<'a, 'b>, ArchetypeId),
        }

        impl<'a, 'b> SpawnOrInsert<'a, 'b> {
            fn entities(&mut self) -> &mut Entities {
                match self {
                    SpawnOrInsert::Spawn(spawner) => spawner.entities,
                    SpawnOrInsert::Insert(inserter, _) => inserter.entities,
                }
            }
        }
        let mut spawn_or_insert = SpawnOrInsert::Spawn(bundle_info.get_bundle_spawner(
            &mut self.entities,
            &mut self.archetypes,
            &mut self.components,
            &mut self.storages,
            change_tick,
        ));

        let mut invalid_entities = Vec::new();
        for (entity, bundle) in iter {
            match spawn_or_insert
                .entities()
                .alloc_at_without_replacement(entity)
            {
                AllocAtWithoutReplacement::Exists(location) => {
                    match spawn_or_insert {
                        SpawnOrInsert::Insert(ref mut inserter, archetype)
                            if location.archetype_id == archetype =>
                        {
                            // SAFE: `entity` is valid, `location` matches entity, bundle matches inserter
                            unsafe { inserter.insert(entity, location.index, bundle) };
                        }
                        _ => {
                            let mut inserter = bundle_info.get_bundle_inserter(
                                &mut self.entities,
                                &mut self.archetypes,
                                &mut self.components,
                                &mut self.storages,
                                location.archetype_id,
                                change_tick,
                            );
                            // SAFE: `entity` is valid, `location` matches entity, bundle matches inserter
                            unsafe { inserter.insert(entity, location.index, bundle) };
                            spawn_or_insert =
                                SpawnOrInsert::Insert(inserter, location.archetype_id);
                        }
                    };
                }
                AllocAtWithoutReplacement::DidNotExist => {
                    match spawn_or_insert {
                        SpawnOrInsert::Spawn(ref mut spawner) => {
                            // SAFE: `entity` is allocated (but non existent), bundle matches inserter
                            unsafe { spawner.spawn_non_existent(entity, bundle) };
                        }
                        _ => {
                            let mut spawner = bundle_info.get_bundle_spawner(
                                &mut self.entities,
                                &mut self.archetypes,
                                &mut self.components,
                                &mut self.storages,
                                change_tick,
                            );
                            // SAFE: `entity` is valid, `location` matches entity, bundle matches inserter
                            unsafe { spawner.spawn_non_existent(entity, bundle) };
                            spawn_or_insert = SpawnOrInsert::Spawn(spawner);
                        }
                    };
                }
                AllocAtWithoutReplacement::ExistsWithWrongGeneration => {
                    invalid_entities.push(entity);
                }
            }
        }

        if invalid_entities.is_empty() {
            Ok(())
        } else {
            Err(invalid_entities)
        }
    }

    /// Temporarily removes the requested resource from this [World], then re-adds it before
    /// returning. This enables safe mutable access to a resource while still providing mutable
    /// world access
    /// ```
    /// use bevy_ecs::{component::Component, world::{World, Mut}};
    /// #[derive(Component)]
    /// struct A(u32);
    /// #[derive(Component)]
    /// struct B(u32);
    /// let mut world = World::new();
    /// world.insert_resource(A(1));
    /// let entity = world.spawn().insert(B(1)).id();
    ///
    /// world.resource_scope(|world, mut a: Mut<A>| {
    ///     let b = world.get_mut::<B>(entity).unwrap();
    ///     a.0 += b.0;
    /// });
    /// assert_eq!(world.get_resource::<A>().unwrap().0, 2);
    /// ```
    pub fn resource_scope<T: Resource, U>(&mut self, f: impl FnOnce(&mut World, Mut<T>) -> U) -> U {
        let component_id = self
            .components
            .get_resource_id(TypeId::of::<T>())
            .unwrap_or_else(|| panic!("resource does not exist: {}", std::any::type_name::<T>()));
        let (ptr, mut ticks) = {
            let resource_archetype = self.archetypes.resource_mut();
            let unique_components = resource_archetype.unique_components_mut();
            let column = unique_components.get_mut(component_id).unwrap_or_else(|| {
                panic!("resource does not exist: {}", std::any::type_name::<T>())
            });
            if column.is_empty() {
                panic!("resource does not exist: {}", std::any::type_name::<T>());
            }
            // SAFE: if a resource column exists, row 0 exists as well. caller takes ownership of
            // the ptr value / drop is called when T is dropped
            unsafe { column.swap_remove_and_forget_unchecked(0) }
        };
        // SAFE: pointer is of type T
        let value = Mut {
            value: unsafe { &mut *ptr.cast::<T>() },
            ticks: Ticks {
                component_ticks: &mut ticks,
                last_change_tick: self.last_change_tick(),
                change_tick: self.change_tick(),
            },
        };
        let result = f(self, value);
        let resource_archetype = self.archetypes.resource_mut();
        let unique_components = resource_archetype.unique_components_mut();
        let column = unique_components
            .get_mut(component_id)
            .unwrap_or_else(|| panic!("resource does not exist: {}", std::any::type_name::<T>()));
        unsafe {
            // SAFE: pointer is of type T
            column.push(ptr, ticks);
        }
        result
    }

    /// # Safety
    /// `component_id` must be assigned to a component of type T
    #[inline]
    pub(crate) unsafe fn get_resource_with_id<T: 'static>(
        &self,
        component_id: ComponentId,
    ) -> Option<&T> {
        let column = self.get_populated_resource_column(component_id)?;
        Some(&*column.get_data_ptr().as_ptr().cast::<T>())
    }

    /// # Safety
    /// `component_id` must be assigned to a component of type T.
    /// Caller must ensure this doesn't violate Rust mutability rules for the given resource.
    #[inline]
    pub(crate) unsafe fn get_resource_unchecked_mut_with_id<T>(
        &self,
        component_id: ComponentId,
    ) -> Option<Mut<'_, T>> {
        let column = self.get_populated_resource_column(component_id)?;
        Some(Mut {
            value: &mut *column.get_data_ptr().cast::<T>().as_ptr(),
            ticks: Ticks {
                component_ticks: &mut *column.get_ticks_mut_ptr_unchecked(0),
                last_change_tick: self.last_change_tick(),
                change_tick: self.read_change_tick(),
            },
        })
    }

    /// # Safety
    /// `component_id` must be assigned to a component of type T
    #[inline]
    pub(crate) unsafe fn get_non_send_with_id<T: 'static>(
        &self,
        component_id: ComponentId,
    ) -> Option<&T> {
        self.validate_non_send_access::<T>();
        self.get_resource_with_id(component_id)
    }

    /// # Safety
    /// `component_id` must be assigned to a component of type T.
    /// Caller must ensure this doesn't violate Rust mutability rules for the given resource.
    #[inline]
    pub(crate) unsafe fn get_non_send_unchecked_mut_with_id<T: 'static>(
        &self,
        component_id: ComponentId,
    ) -> Option<Mut<'_, T>> {
        self.validate_non_send_access::<T>();
        self.get_resource_unchecked_mut_with_id(component_id)
    }

    /// # Safety
    /// `component_id` must be valid and correspond to a resource component of type T
    #[inline]
    unsafe fn insert_resource_with_id<T>(&mut self, component_id: ComponentId, mut value: T) {
        let change_tick = self.change_tick();
        let column = self.initialize_resource_internal(component_id);
        if column.is_empty() {
            // SAFE: column is of type T and has been allocated above
            let data = (&mut value as *mut T).cast::<u8>();
            std::mem::forget(value);
            column.push(data, ComponentTicks::new(change_tick));
        } else {
            // SAFE: column is of type T and has already been allocated
            *column.get_data_unchecked(0).cast::<T>() = value;
            column.get_ticks_unchecked_mut(0).set_changed(change_tick);
        }
    }

    /// # Safety
    /// `component_id` must be valid and correspond to a resource component of type T
    #[inline]
    unsafe fn initialize_resource_internal(&mut self, component_id: ComponentId) -> &mut Column {
        // SAFE: resource archetype always exists
        let resource_archetype = self
            .archetypes
            .archetypes
            .get_unchecked_mut(ArchetypeId::RESOURCE.index());
        let resource_archetype_components = &mut resource_archetype.components;
        let archetype_component_count = &mut self.archetypes.archetype_component_count;
        let components = &self.components;
        resource_archetype
            .unique_components
            .get_or_insert_with(component_id, || {
                resource_archetype_components.insert(
                    component_id,
                    ArchetypeComponentInfo {
                        archetype_component_id: ArchetypeComponentId::new(
                            *archetype_component_count,
                        ),
                        storage_type: StorageType::Table,
                    },
                );
                *archetype_component_count += 1;
                let component_info = components.get_info_unchecked(component_id);
                Column::with_capacity(component_info, 1)
            })
    }

    pub(crate) fn initialize_resource<T: Resource>(&mut self) -> ComponentId {
        let component_id = self.components.get_or_insert_resource_id::<T>();
        // SAFE: resource initialized above
        unsafe { self.initialize_resource_internal(component_id) };
        component_id
    }

    pub(crate) fn initialize_non_send_resource<T: 'static>(&mut self) -> ComponentId {
        let component_id = self.components.get_or_insert_non_send_resource_id::<T>();
        // SAFE: resource initialized above
        unsafe { self.initialize_resource_internal(component_id) };
        component_id
    }

    /// returns the resource column if the requested resource exists
    pub(crate) fn get_populated_resource_column(
        &self,
        component_id: ComponentId,
    ) -> Option<&Column> {
        let resource_archetype = self.archetypes.resource();
        let unique_components = resource_archetype.unique_components();
        unique_components.get(component_id).and_then(|column| {
            if column.is_empty() {
                None
            } else {
                Some(column)
            }
        })
    }

    pub(crate) fn validate_non_send_access<T: 'static>(&self) {
        if !self.main_thread_validator.is_main_thread() {
            panic!(
                "attempted to access NonSend resource {} off of the main thread",
                std::any::type_name::<T>()
            );
        }
    }

    /// Empties queued entities and adds them to the empty [Archetype].
    /// This should be called before doing operations that might operate on queued entities,
    /// such as inserting a [Component].
    pub(crate) fn flush(&mut self) {
        let empty_archetype = self.archetypes.empty_mut();
        unsafe {
            let table = &mut self.storages.tables[empty_archetype.table_id()];
            // PERF: consider pre-allocating space for flushed entities
            // SAFE: entity is set to a valid location
            self.entities.flush(|entity, location| {
                // SAFE: no components are allocated by archetype.allocate() because the archetype
                // is empty
                *location = empty_archetype.allocate(entity, table.allocate(entity));
            });
        }
    }

    #[inline]
    pub fn increment_change_tick(&self) -> u32 {
        self.change_tick.fetch_add(1, Ordering::AcqRel)
    }

    #[inline]
    pub fn read_change_tick(&self) -> u32 {
        self.change_tick.load(Ordering::Acquire)
    }

    #[inline]
    pub fn change_tick(&mut self) -> u32 {
        *self.change_tick.get_mut()
    }

    #[inline]
    pub fn last_change_tick(&self) -> u32 {
        self.last_change_tick
    }

    pub fn check_change_ticks(&mut self) {
        // Iterate over all component change ticks, clamping their age to max age
        // PERF: parallelize
        let change_tick = self.change_tick();
        self.storages.tables.check_change_ticks(change_tick);
        self.storages.sparse_sets.check_change_ticks(change_tick);
        let resource_archetype = self.archetypes.resource_mut();
        for column in resource_archetype.unique_components.values_mut() {
            column.check_change_ticks(change_tick);
        }
    }

    pub fn clear_entities(&mut self) {
        self.storages.tables.clear();
        self.storages.sparse_sets.clear();
        self.archetypes.clear_entities();
        self.entities.clear();
    }
}

impl fmt::Debug for World {
    fn fmt(&self, f: &mut fmt::Formatter<'_>) -> fmt::Result {
        f.debug_struct("World")
            .field("id", &self.id)
            .field("entity_count", &self.entities.len())
            .field("archetype_count", &self.archetypes.len())
            .field("component_count", &self.components.len())
            .field(
                "resource_count",
                &self.archetypes.resource().unique_components.len(),
            )
            .finish()
    }
}

unsafe impl Send for World {}
unsafe impl Sync for World {}

/// Creates `Self` using data from the given [World]
pub trait FromWorld {
    /// Creates `Self` using data from the given [World]
    fn from_world(world: &mut World) -> Self;
}

impl<T: Default> FromWorld for T {
    fn from_world(_world: &mut World) -> Self {
        T::default()
    }
}

struct MainThreadValidator {
    main_thread: std::thread::ThreadId,
}

impl MainThreadValidator {
    fn is_main_thread(&self) -> bool {
        self.main_thread == std::thread::current().id()
    }
}

impl Default for MainThreadValidator {
    fn default() -> Self {
        Self {
            main_thread: std::thread::current().id(),
        }
    }
}<|MERGE_RESOLUTION|>--- conflicted
+++ resolved
@@ -676,12 +676,7 @@
         unsafe { self.get_resource_with_id(component_id) }
     }
 
-<<<<<<< HEAD
     pub fn is_resource_added<T: Resource>(&self) -> bool {
-        let component_id = self.components.get_resource_id(TypeId::of::<T>()).unwrap();
-        let column = self.get_populated_resource_column(component_id).unwrap();
-=======
-    pub fn is_resource_added<T: Component>(&self) -> bool {
         let component_id =
             if let Some(component_id) = self.components.get_resource_id(TypeId::of::<T>()) {
                 component_id
@@ -693,18 +688,12 @@
         } else {
             return false;
         };
->>>>>>> 99199338
         // SAFE: resources table always have row 0
         let ticks = unsafe { column.get_ticks_unchecked(0) };
         ticks.is_added(self.last_change_tick(), self.read_change_tick())
     }
 
-<<<<<<< HEAD
     pub fn is_resource_changed<T: Resource>(&self) -> bool {
-        let component_id = self.components.get_resource_id(TypeId::of::<T>()).unwrap();
-        let column = self.get_populated_resource_column(component_id).unwrap();
-=======
-    pub fn is_resource_changed<T: Component>(&self) -> bool {
         let component_id =
             if let Some(component_id) = self.components.get_resource_id(TypeId::of::<T>()) {
                 component_id
@@ -716,7 +705,6 @@
         } else {
             return false;
         };
->>>>>>> 99199338
         // SAFE: resources table always have row 0
         let ticks = unsafe { column.get_ticks_unchecked(0) };
         ticks.is_changed(self.last_change_tick(), self.read_change_tick())
