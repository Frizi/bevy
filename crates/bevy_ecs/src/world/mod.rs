--- conflicted
+++ resolved
@@ -751,19 +751,12 @@
     ) -> Option<Mut<'_, T>> {
         let column = self.get_populated_resource_column(component_id)?;
         Some(Mut {
-<<<<<<< HEAD
             value: &mut *column.get_data_ptr().cast::<T>().as_ptr(),
-            component_ticks: &mut *column.get_ticks_mut_ptr_unchecked(0),
-            last_change_tick: self.last_change_tick(),
-            change_tick: self.read_change_tick(),
-=======
-            value: &mut *column.get_ptr().as_ptr().cast::<T>(),
             ticks: Ticks {
-                component_ticks: &mut *column.get_ticks_mut_ptr(),
+                component_ticks: &mut *column.get_ticks_mut_ptr_unchecked(0),
                 last_change_tick: self.last_change_tick(),
                 change_tick: self.read_change_tick(),
             },
->>>>>>> 173bb48d
         })
     }
 
