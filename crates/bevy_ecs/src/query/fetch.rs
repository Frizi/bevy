--- conflicted
+++ resolved
@@ -531,17 +531,11 @@
                 let table_row = *self.entity_table_rows.add(archetype_index);
                 Mut {
                     value: &mut *self.table_components.as_ptr().add(table_row),
-<<<<<<< HEAD
-                    component_ticks: &mut *(&*self.table_ticks.add(table_row)).get(),
-                    change_tick: self.change_tick,
-                    last_change_tick: self.last_change_tick,
-=======
                     ticks: Ticks {
-                        component_ticks: &mut *self.table_ticks.add(table_row),
+                        component_ticks: &mut *(&*self.table_ticks.add(table_row)).get(),
                         change_tick: self.change_tick,
                         last_change_tick: self.last_change_tick,
                     },
->>>>>>> 173bb48d
                 }
             }
             StorageType::SparseSet => {
@@ -564,17 +558,11 @@
     unsafe fn table_fetch(&mut self, table_row: usize) -> Self::Item {
         Mut {
             value: &mut *self.table_components.as_ptr().add(table_row),
-<<<<<<< HEAD
-            component_ticks: &mut *(&*self.table_ticks.add(table_row)).get(),
-            change_tick: self.change_tick,
-            last_change_tick: self.last_change_tick,
-=======
             ticks: Ticks {
-                component_ticks: &mut *self.table_ticks.add(table_row),
+                component_ticks: &mut *(&*self.table_ticks.add(table_row)).get(),
                 change_tick: self.change_tick,
                 last_change_tick: self.last_change_tick,
             },
->>>>>>> 173bb48d
         }
     }
 }
