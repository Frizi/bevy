mod command_queue;

use crate::{
    bundle::Bundle,
    component::Component,
    entity::{Entities, Entity},
    world::World,
};
use bevy_utils::tracing::{error, warn};
pub use command_queue::CommandQueue;
use std::marker::PhantomData;

use super::Resource;

/// A [`World`] mutation.
pub trait Command: Send + Sync + 'static {
    fn write(self, world: &mut World);
}

/// A list of commands that modify a [`World`], running at the end of the stage where they
/// have been invoked.
///
/// # Usage
///
/// `Commands` is a [`SystemParam`](crate::system::SystemParam), therefore it is declared
/// as a function parameter:
///
/// ```
/// # use bevy_ecs::prelude::*;
/// #
/// fn my_system(mut commands: Commands) {
///    // ...
/// }
/// ```
///
/// Then, commands can be invoked by calling the methods of `commands`.
pub struct Commands<'w, 's> {
    queue: &'s mut CommandQueue,
    entities: &'w Entities,
}

impl<'w, 's> Commands<'w, 's> {
    /// Create a new `Commands` from a queue and a world.
    pub fn new(queue: &'s mut CommandQueue, world: &'w World) -> Self {
        Self {
            queue,
            entities: world.entities(),
        }
    }

    /// Creates a new empty [`Entity`] and returns an [`EntityCommands`] builder for it.
    ///
    /// To directly spawn an entity with a [`Bundle`] included, you can use
    /// [`spawn_bundle`](Self::spawn_bundle) instead of `.spawn().insert_bundle()`.
    ///
    /// See [`World::spawn`] for more details.
    ///
    /// # Example
    ///
    /// ```
    /// use bevy_ecs::prelude::*;
    ///
    /// #[derive(Component)]
    /// struct Label(&'static str);
    /// #[derive(Component)]
    /// struct Strength(u32);
    /// #[derive(Component)]
    /// struct Agility(u32);
    ///
    /// fn example_system(mut commands: Commands) {
    ///     // Create a new empty entity and retrieve its id.
    ///     let empty_entity = commands.spawn().id();
    ///
    ///     // Create another empty entity, then add some component to it
    ///     commands.spawn()
    ///         // adds a new component bundle to the entity
    ///         .insert_bundle((Strength(1), Agility(2)))
    ///         // adds a single component to the entity
    ///         .insert(Label("hello world"));
    /// }
    /// # example_system.system();
    /// ```
    pub fn spawn<'a>(&'a mut self) -> EntityCommands<'w, 's, 'a> {
        let entity = self.entities.reserve_entity();
        EntityCommands {
            entity,
            commands: self,
        }
    }

    /// Returns an [EntityCommands] for the given `entity` (if it exists) or spawns one if it doesn't exist.
    /// This will return [None] if the `entity` exists with a different generation.
    ///
    /// # Note
    /// Spawning a specific `entity` value is rarely the right choice. Most apps should favor [`Commands::spawn`].
    /// This method should generally only be used for sharing entities across apps, and only when they have a
    /// scheme worked out to share an ID space (which doesn't happen by default).
    pub fn get_or_spawn<'a>(&'a mut self, entity: Entity) -> EntityCommands<'w, 's, 'a> {
        self.add(GetOrSpawn { entity });
        EntityCommands {
            entity,
            commands: self,
        }
    }

    /// Spawns a [Bundle] without pre-allocating an [Entity]. The [Entity] will be allocated when
    /// this [Command] is applied.
    pub fn spawn_and_forget(&mut self, bundle: impl Bundle) {
        self.queue.push(Spawn { bundle })
    }

    /// Creates a new entity with the components contained in `bundle`.
    ///
    /// This returns an [`EntityCommands`] builder, which enables inserting more components and
    /// bundles using a "builder pattern".
    ///
    /// Note that `bundle` is a [`Bundle`], which is a collection of components. [`Bundle`] is
    /// automatically implemented for tuples of components. You can also create your own bundle
    /// types by deriving [`derive@Bundle`].
    ///
    /// # Example
    ///
    /// ```
    /// use bevy_ecs::prelude::*;
    ///
    /// #[derive(Component)]
    /// struct Component1;
    /// #[derive(Component)]
    /// struct Component2;
    /// #[derive(Component)]
    /// struct Label(&'static str);
    /// #[derive(Component)]
    /// struct Strength(u32);
    /// #[derive(Component)]
    /// struct Agility(u32);
    ///
    /// #[derive(Bundle)]
    /// struct ExampleBundle {
    ///     a: Component1,
    ///     b: Component2,
    /// }
    ///
    /// fn example_system(mut commands: Commands) {
    ///     // Create a new entity with a component bundle.
    ///     commands.spawn_bundle(ExampleBundle {
    ///         a: Component1,
    ///         b: Component2,
    ///     });
    ///
    ///     commands
    ///         // Create a new entity with two components using a "tuple bundle".
    ///         .spawn_bundle((Component1, Component2))
    ///         // spawn_bundle returns a builder, so you can insert more bundles like this:
    ///         .insert_bundle((Strength(1), Agility(2)))
    ///         // or insert single components like this:
    ///         .insert(Label("hello world"));
    /// }
    /// # example_system.system();
    /// ```
    pub fn spawn_bundle<'a, T: Bundle>(&'a mut self, bundle: T) -> EntityCommands<'w, 's, 'a> {
        let mut e = self.spawn();
        e.insert_bundle(bundle);
        e
    }

    /// Returns an [`EntityCommands`] builder for the requested [`Entity`].
    ///
    /// # Example
    ///
    /// ```
    /// use bevy_ecs::prelude::*;
    ///
    /// #[derive(Component)]
    /// struct Label(&'static str);
    /// #[derive(Component)]
    /// struct Strength(u32);
    /// #[derive(Component)]
    /// struct Agility(u32);

    /// fn example_system(mut commands: Commands) {
    ///     // Create a new, empty entity
    ///     let entity = commands.spawn().id();
    ///
    ///     commands.entity(entity)
    ///         // adds a new component bundle to the entity
    ///         .insert_bundle((Strength(1), Agility(2)))
    ///         // adds a single component to the entity
    ///         .insert(Label("hello world"));
    /// }
    /// # example_system.system();
    /// ```
    #[track_caller]
    pub fn entity<'a>(&'a mut self, entity: Entity) -> EntityCommands<'w, 's, 'a> {
        assert!(
            self.entities.contains(entity),
            "Attempting to create an EntityCommands for entity {:?}, which doesn't exist.",
            entity
        );
        EntityCommands {
            entity,
            commands: self,
        }
    }

    /// Spawns entities to the [`World`] according to the given iterator (or a type that can
    /// be converted to it).
    ///
    /// The end result of this command is equivalent to iterating `bundles_iter` and calling
    /// [`spawn`](Self::spawn) on each bundle, but it is more performant due to memory
    /// pre-allocation.
    ///
    /// # Example
    ///
    /// ```
    /// # use bevy_ecs::prelude::*;
    /// #
    /// # struct Name(String);
    /// # struct Score(u32);
    /// #
    /// # fn system(mut commands: Commands) {
    /// commands.spawn_batch(vec![
    ///     (
    ///         Name("Alice".to_string()),
    ///         Score(0),
    ///     ),
    ///     (
    ///         Name("Bob".to_string()),
    ///         Score(0),
    ///     ),
    /// ]);
    /// # }
    /// # system.system();
    /// ```
    pub fn spawn_batch<I>(&mut self, bundles_iter: I)
    where
        I: IntoIterator + Send + Sync + 'static,
        I::Item: Bundle,
    {
        self.queue.push(SpawnBatch { bundles_iter });
    }

    /// For a given batch of ([Entity], [Bundle]) pairs, either spawns each [Entity] with the given
    /// bundle (if the entity does not exist), or inserts the [Bundle] (if the entity already exists).
    ///
    /// This is faster than doing equivalent operations one-by-one.
    ///
    /// # Note
    ///
    /// Spawning a specific `entity` value is rarely the right choice. Most apps should use [`Commands::spawn_batch`].
    /// This method should generally only be used for sharing entities across apps, and only when they have a scheme
    /// worked out to share an ID space (which doesn't happen by default).
    pub fn insert_or_spawn_batch<I, B>(&mut self, bundles_iter: I)
    where
        I: IntoIterator + Send + Sync + 'static,
        I::IntoIter: Iterator<Item = (Entity, B)>,
        B: Bundle,
    {
        self.queue.push(InsertOrSpawnBatch { bundles_iter });
    }

<<<<<<< HEAD
    /// See [`World::insert_resource`].
    pub fn insert_resource<T: Resource>(&mut self, resource: T) {
        self.queue.push(InsertResource { resource })
    }

    /// Queue a resource removal.
    pub fn remove_resource<T: Resource>(&mut self) {
=======
    /// Inserts a resource to the [`World`], overwriting any previous value of the same type.
    ///
    /// See [`World::insert_resource`] for more details.
    ///
    /// # Example
    ///
    /// ```
    /// # use bevy_ecs::prelude::*;
    /// #
    /// # struct Scoreboard {
    /// #     current_score: u32,
    /// #     high_score: u32,
    /// # }
    /// #
    /// # fn system(mut commands: Commands) {
    /// commands.insert_resource(Scoreboard {
    ///     current_score: 0,
    ///     high_score: 0,
    /// });
    /// # }
    /// # system.system();
    /// ```
    pub fn insert_resource<T: Component>(&mut self, resource: T) {
        self.queue.push(InsertResource { resource })
    }

    /// Removes a resource from the [`World`].
    ///
    /// See [`World::remove_resource`] for more details.
    ///
    /// # Example
    ///
    /// ```
    /// # use bevy_ecs::prelude::*;
    /// #
    /// # struct Scoreboard {
    /// #     current_score: u32,
    /// #     high_score: u32,
    /// # }
    /// #
    /// # fn system(mut commands: Commands) {
    /// commands.remove_resource::<Scoreboard>();
    /// # }
    /// # system.system();
    /// ```
    pub fn remove_resource<T: Component>(&mut self) {
>>>>>>> b9e02410
        self.queue.push(RemoveResource::<T> {
            phantom: PhantomData,
        });
    }

    /// Adds a command directly to the command list.
    ///
    /// # Example
    ///
    /// ```
    /// # use bevy_ecs::prelude::*;
    /// use bevy_ecs::system::InsertBundle;
    /// #
    /// # struct PlayerEntity { entity: Entity }
    /// # struct Health(u32);
    /// # struct Strength(u32);
    /// # struct Defense(u32);
    /// #
    /// # #[derive(Bundle)]
    /// # struct CombatBundle {
    /// #     health: Health,
    /// #     strength: Strength,
    /// #     defense: Defense,
    /// # }
    ///
    /// fn add_combat_stats_system(mut commands: Commands, player: Res<PlayerEntity>) {
    ///     commands.add(InsertBundle {
    ///         entity: player.entity,
    ///         bundle: CombatBundle {
    ///             health: Health(100),
    ///             strength: Strength(40),
    ///             defense: Defense(20),
    ///         },
    ///     });
    /// }
    /// # add_combat_stats_system.system();
    /// ```
    pub fn add<C: Command>(&mut self, command: C) {
        self.queue.push(command);
    }
}

/// A list of commands that will be run to modify an [entity](crate::entity).
pub struct EntityCommands<'w, 's, 'a> {
    entity: Entity,
    commands: &'a mut Commands<'w, 's>,
}

impl<'w, 's, 'a> EntityCommands<'w, 's, 'a> {
    /// Returns the [`Entity`] id of the entity.
    ///
    /// # Example
    ///
    /// ```
    /// # use bevy_ecs::prelude::*;
    /// #
    /// fn my_system(mut commands: Commands) {
    ///     let entity_id = commands.spawn().id();    
    /// }
    /// # my_system.system();
    /// ```
    #[inline]
    pub fn id(&self) -> Entity {
        self.entity
    }

    /// Adds a [`Bundle`] of components to the entity.
    ///
    /// # Example
    ///
    /// ```
    /// # use bevy_ecs::prelude::*;
    /// #
    /// # struct PlayerEntity { entity: Entity }
    /// # struct Health(u32);
    /// # struct Strength(u32);
    /// # struct Defense(u32);
    /// #
    /// # #[derive(Bundle)]
    /// # struct CombatBundle {
    /// #     health: Health,
    /// #     strength: Strength,
    /// #     defense: Defense,
    /// # }
    /// #
    /// fn add_combat_stats_system(mut commands: Commands, player: Res<PlayerEntity>) {
    ///     commands.entity(player.entity).insert_bundle(CombatBundle {
    ///         health: Health(100),
    ///         strength: Strength(40),
    ///         defense: Defense(20),
    ///     });    
    /// }
    /// # add_combat_stats_system.system();
    /// ```
    pub fn insert_bundle(&mut self, bundle: impl Bundle) -> &mut Self {
        self.commands.add(InsertBundle {
            entity: self.entity,
            bundle,
        });
        self
    }

    /// Adds a single [`Component`] to the entity.
    ///
    /// See [`EntityMut::insert`](crate::world::EntityMut::insert) for more
    /// details.
    ///
    /// # Warning
    ///
    /// It's possible to call this with a bundle, but this is likely not intended and
    /// [`Self::insert_bundle`] should be used instead. If `with` is called with a bundle, the
    /// bundle itself will be added as a component instead of the bundles' inner components each
    /// being added.
    ///
    /// # Example
    ///
    /// `Self::insert` can be chained with [`Commands::spawn`].
    ///
    /// ```
<<<<<<< HEAD
    /// use bevy_ecs::prelude::*;
    ///
    /// #[derive(Component)]
    /// struct Component1;
    /// #[derive(Component)]
    /// struct Component2;

    ///
=======
    /// # use bevy_ecs::prelude::*;
    /// #
    /// # struct Component1;
    /// # struct Component2;
    /// #
>>>>>>> b9e02410
    /// fn example_system(mut commands: Commands) {
    ///     // Create a new entity with `Component1` and `Component2`
    ///     commands.spawn()
    ///         .insert(Component1)
    ///         .insert(Component2);
    ///
    ///     // The following statements are equivalent to above one.
    ///     commands.spawn().insert_bundle((Component1, Component2));
    ///     commands.spawn_bundle((Component1, Component2));
    /// }
    /// # example_system.system();
    /// ```
    pub fn insert(&mut self, component: impl Component) -> &mut Self {
        self.commands.add(Insert {
            entity: self.entity,
            component,
        });
        self
    }

    /// Removes a [`Bundle`] of components from the entity.
    ///
    /// See [`EntityMut::remove_bundle`](crate::world::EntityMut::remove_bundle) for more
    /// details.
    ///
    /// # Example
    ///
    /// ```
    /// # use bevy_ecs::prelude::*;
    /// #
    /// # struct PlayerEntity { entity: Entity }
    /// #
    /// # #[derive(Bundle)]
    /// # struct CombatBundle { a: u32 }; // dummy field, unit bundles are not permitted.
    /// #
    /// fn remove_combat_stats_system(mut commands: Commands, player: Res<PlayerEntity>) {
    ///     commands.entity(player.entity).remove_bundle::<CombatBundle>();    
    /// }
    /// # remove_combat_stats_system.system();
    /// ```
    pub fn remove_bundle<T>(&mut self) -> &mut Self
    where
        T: Bundle,
    {
        self.commands.add(RemoveBundle::<T> {
            entity: self.entity,
            phantom: PhantomData,
        });
        self
    }

    /// Removes a single component from the entity.
    ///
    /// See [`EntityMut::remove`](crate::world::EntityMut::remove) for more details.
    ///
    /// # Example
    ///
    /// ```
    /// # use bevy_ecs::prelude::*;
    /// #
    /// # struct TargetEnemy { entity: Entity }
    /// # struct Enemy;
    /// #
    /// fn convert_enemy_system(mut commands: Commands, enemy: Res<TargetEnemy>) {
    ///     commands.entity(enemy.entity).remove::<Enemy>();
    /// }
    /// # convert_enemy_system.system();
    /// ```
    pub fn remove<T>(&mut self) -> &mut Self
    where
        T: Component,
    {
        self.commands.add(Remove::<T> {
            entity: self.entity,
            phantom: PhantomData,
        });
        self
    }

    /// Despawns the entity.
    ///
    /// See [`World::despawn`] for more details.
    ///
    /// # Example
    ///
    /// ```
    /// # use bevy_ecs::prelude::*;
    /// #
    /// # struct CharacterToRemove { entity: Entity }
    /// #
    /// fn remove_character_system(
    ///     mut commands: Commands,
    ///     character_to_remove: Res<CharacterToRemove>
    /// )
    /// {
    ///     commands.entity(character_to_remove.entity).despawn();
    /// }
    /// # remove_character_system.system();
    /// ```
    pub fn despawn(&mut self) {
        self.commands.add(Despawn {
            entity: self.entity,
        })
    }

    /// Returns the underlying [`Commands`].
    pub fn commands(&mut self) -> &mut Commands<'w, 's> {
        self.commands
    }
}

#[derive(Debug)]
pub struct Spawn<T> {
    pub bundle: T,
}

impl<T> Command for Spawn<T>
where
    T: Bundle,
{
    fn write(self, world: &mut World) {
        world.spawn().insert_bundle(self.bundle);
    }
}

pub struct GetOrSpawn {
    entity: Entity,
}

impl Command for GetOrSpawn {
    fn write(self, world: &mut World) {
        world.get_or_spawn(self.entity);
    }
}

pub struct SpawnBatch<I>
where
    I: IntoIterator,
    I::Item: Bundle,
{
    pub bundles_iter: I,
}

impl<I> Command for SpawnBatch<I>
where
    I: IntoIterator + Send + Sync + 'static,
    I::Item: Bundle,
{
    fn write(self, world: &mut World) {
        world.spawn_batch(self.bundles_iter);
    }
}

pub struct InsertOrSpawnBatch<I, B>
where
    I: IntoIterator + Send + Sync + 'static,
    B: Bundle,
    I::IntoIter: Iterator<Item = (Entity, B)>,
{
    pub bundles_iter: I,
}

impl<I, B> Command for InsertOrSpawnBatch<I, B>
where
    I: IntoIterator + Send + Sync + 'static,
    B: Bundle,
    I::IntoIter: Iterator<Item = (Entity, B)>,
{
    fn write(self, world: &mut World) {
        if let Err(invalid_entities) = world.insert_or_spawn_batch(self.bundles_iter) {
            error!(
                "Failed to 'insert or spawn' bundle of type {} into the following invalid entities: {:?}",
                std::any::type_name::<B>(),
                invalid_entities
            );
        }
    }
}

#[derive(Debug)]
pub struct Despawn {
    pub entity: Entity,
}

impl Command for Despawn {
    fn write(self, world: &mut World) {
        if !world.despawn(self.entity) {
            warn!("Could not despawn entity {:?} because it doesn't exist in this World.\n\
                    If this command was added to a newly spawned entity, ensure that you have not despawned that entity within the same stage.\n\
                    This may have occurred due to system order ambiguity, or if the spawning system has multiple command buffers", self.entity);
        }
    }
}

pub struct InsertBundle<T> {
    pub entity: Entity,
    pub bundle: T,
}

impl<T> Command for InsertBundle<T>
where
    T: Bundle + 'static,
{
    fn write(self, world: &mut World) {
        if let Some(mut entity) = world.get_entity_mut(self.entity) {
            entity.insert_bundle(self.bundle);
        } else {
            panic!("Could not insert a bundle (of type `{}`) for entity {:?} because it doesn't exist in this World.\n\
                    If this command was added to a newly spawned entity, ensure that you have not despawned that entity within the same stage.\n\
                    This may have occurred due to system order ambiguity, or if the spawning system has multiple command buffers", std::any::type_name::<T>(), self.entity);
        }
    }
}

#[derive(Debug)]
pub struct Insert<T> {
    pub entity: Entity,
    pub component: T,
}

impl<T> Command for Insert<T>
where
    T: Component,
{
    fn write(self, world: &mut World) {
        if let Some(mut entity) = world.get_entity_mut(self.entity) {
            entity.insert(self.component);
        } else {
            panic!("Could not add a component (of type `{}`) to entity {:?} because it doesn't exist in this World.\n\
                    If this command was added to a newly spawned entity, ensure that you have not despawned that entity within the same stage.\n\
                    This may have occurred due to system order ambiguity, or if the spawning system has multiple command buffers", std::any::type_name::<T>(), self.entity);
        }
    }
}

#[derive(Debug)]
pub struct Remove<T> {
    pub entity: Entity,
    pub phantom: PhantomData<T>,
}

impl<T> Command for Remove<T>
where
    T: Component,
{
    fn write(self, world: &mut World) {
        if let Some(mut entity_mut) = world.get_entity_mut(self.entity) {
            entity_mut.remove::<T>();
        }
    }
}

#[derive(Debug)]
pub struct RemoveBundle<T> {
    pub entity: Entity,
    pub phantom: PhantomData<T>,
}

impl<T> Command for RemoveBundle<T>
where
    T: Bundle,
{
    fn write(self, world: &mut World) {
        if let Some(mut entity_mut) = world.get_entity_mut(self.entity) {
            // remove intersection to gracefully handle components that were removed before running
            // this command
            entity_mut.remove_bundle_intersection::<T>();
        }
    }
}

pub struct InsertResource<T: Resource> {
    pub resource: T,
}

impl<T: Resource> Command for InsertResource<T> {
    fn write(self, world: &mut World) {
        world.insert_resource(self.resource);
    }
}

pub struct RemoveResource<T: Resource> {
    pub phantom: PhantomData<T>,
}

impl<T: Resource> Command for RemoveResource<T> {
    fn write(self, world: &mut World) {
        world.remove_resource::<T>();
    }
}

#[cfg(test)]
#[allow(clippy::float_cmp, clippy::approx_constant)]
mod tests {
    use crate::{
        self as bevy_ecs,
        component::Component,
        system::{CommandQueue, Commands},
        world::World,
    };
    use std::sync::{
        atomic::{AtomicUsize, Ordering},
        Arc,
    };

    #[derive(Component)]
    #[component(storage = "SparseSet")]
    struct SparseDropCk(DropCk);

    #[derive(Component)]
    struct DropCk(Arc<AtomicUsize>);
    impl DropCk {
        fn new_pair() -> (Self, Arc<AtomicUsize>) {
            let atomic = Arc::new(AtomicUsize::new(0));
            (DropCk(atomic.clone()), atomic)
        }
    }

    impl Drop for DropCk {
        fn drop(&mut self) {
            self.0.as_ref().fetch_add(1, Ordering::Relaxed);
        }
    }

    #[derive(Component)]
    struct W<T>(T);

    #[test]
    fn commands() {
        let mut world = World::default();
        let mut command_queue = CommandQueue::default();
        let entity = Commands::new(&mut command_queue, &world)
            .spawn_bundle((W(1u32), W(2u64)))
            .id();
        command_queue.apply(&mut world);
        assert!(world.entities().len() == 1);
        let results = world
            .query::<(&W<u32>, &W<u64>)>()
            .iter(&world)
            .map(|(a, b)| (a.0, b.0))
            .collect::<Vec<_>>();
        assert_eq!(results, vec![(1u32, 2u64)]);
        // test entity despawn
        {
            let mut commands = Commands::new(&mut command_queue, &world);
            commands.entity(entity).despawn();
            commands.entity(entity).despawn(); // double despawn shouldn't panic
        }
        command_queue.apply(&mut world);
        let results2 = world
            .query::<(&W<u32>, &W<u64>)>()
            .iter(&world)
            .map(|(a, b)| (a.0, b.0))
            .collect::<Vec<_>>();
        assert_eq!(results2, vec![]);
    }

    #[test]
    fn remove_components() {
        let mut world = World::default();

        let mut command_queue = CommandQueue::default();
        let (dense_dropck, dense_is_dropped) = DropCk::new_pair();
        let (sparse_dropck, sparse_is_dropped) = DropCk::new_pair();
        let sparse_dropck = SparseDropCk(sparse_dropck);

        let entity = Commands::new(&mut command_queue, &world)
            .spawn()
            .insert_bundle((W(1u32), W(2u64), dense_dropck, sparse_dropck))
            .id();
        command_queue.apply(&mut world);
        let results_before = world
            .query::<(&W<u32>, &W<u64>)>()
            .iter(&world)
            .map(|(a, b)| (a.0, b.0))
            .collect::<Vec<_>>();
        assert_eq!(results_before, vec![(1u32, 2u64)]);

        // test component removal
        Commands::new(&mut command_queue, &world)
            .entity(entity)
            .remove::<W<u32>>()
            .remove_bundle::<(W<u32>, W<u64>, SparseDropCk, DropCk)>();

        assert_eq!(dense_is_dropped.load(Ordering::Relaxed), 0);
        assert_eq!(sparse_is_dropped.load(Ordering::Relaxed), 0);
        command_queue.apply(&mut world);
        assert_eq!(dense_is_dropped.load(Ordering::Relaxed), 1);
        assert_eq!(sparse_is_dropped.load(Ordering::Relaxed), 1);

        let results_after = world
            .query::<(&W<u32>, &W<u64>)>()
            .iter(&world)
            .map(|(a, b)| (a.0, b.0))
            .collect::<Vec<_>>();
        assert_eq!(results_after, vec![]);
        let results_after_u64 = world
            .query::<&W<u64>>()
            .iter(&world)
            .map(|v| v.0)
            .collect::<Vec<_>>();
        assert_eq!(results_after_u64, vec![]);
    }

    #[test]
    fn remove_resources() {
        let mut world = World::default();
        let mut queue = CommandQueue::default();
        {
            let mut commands = Commands::new(&mut queue, &world);
            commands.insert_resource(123);
            commands.insert_resource(456.0);
        }

        queue.apply(&mut world);
        assert!(world.contains_resource::<i32>());
        assert!(world.contains_resource::<f64>());

        {
            let mut commands = Commands::new(&mut queue, &world);
            // test resource removal
            commands.remove_resource::<i32>();
        }
        queue.apply(&mut world);
        assert!(!world.contains_resource::<i32>());
        assert!(world.contains_resource::<f64>());
    }
}<|MERGE_RESOLUTION|>--- conflicted
+++ resolved
@@ -214,7 +214,9 @@
     /// ```
     /// # use bevy_ecs::prelude::*;
     /// #
+    /// # #[derive(Component)]
     /// # struct Name(String);
+    /// # #[derive(Component)]
     /// # struct Score(u32);
     /// #
     /// # fn system(mut commands: Commands) {
@@ -258,15 +260,6 @@
         self.queue.push(InsertOrSpawnBatch { bundles_iter });
     }
 
-<<<<<<< HEAD
-    /// See [`World::insert_resource`].
-    pub fn insert_resource<T: Resource>(&mut self, resource: T) {
-        self.queue.push(InsertResource { resource })
-    }
-
-    /// Queue a resource removal.
-    pub fn remove_resource<T: Resource>(&mut self) {
-=======
     /// Inserts a resource to the [`World`], overwriting any previous value of the same type.
     ///
     /// See [`World::insert_resource`] for more details.
@@ -289,7 +282,7 @@
     /// # }
     /// # system.system();
     /// ```
-    pub fn insert_resource<T: Component>(&mut self, resource: T) {
+    pub fn insert_resource<T: Resource>(&mut self, resource: T) {
         self.queue.push(InsertResource { resource })
     }
 
@@ -312,8 +305,7 @@
     /// # }
     /// # system.system();
     /// ```
-    pub fn remove_resource<T: Component>(&mut self) {
->>>>>>> b9e02410
+    pub fn remove_resource<T: Resource>(&mut self) {
         self.queue.push(RemoveResource::<T> {
             phantom: PhantomData,
         });
@@ -328,8 +320,11 @@
     /// use bevy_ecs::system::InsertBundle;
     /// #
     /// # struct PlayerEntity { entity: Entity }
+    /// # #[derive(Component)]
     /// # struct Health(u32);
+    /// # #[derive(Component)]
     /// # struct Strength(u32);
+    /// # #[derive(Component)]
     /// # struct Defense(u32);
     /// #
     /// # #[derive(Bundle)]
@@ -388,8 +383,11 @@
     /// # use bevy_ecs::prelude::*;
     /// #
     /// # struct PlayerEntity { entity: Entity }
+    /// # #[derive(Component)]
     /// # struct Health(u32);
+    /// # #[derive(Component)]
     /// # struct Strength(u32);
+    /// # #[derive(Component)]
     /// # struct Defense(u32);
     /// #
     /// # #[derive(Bundle)]
@@ -433,22 +431,13 @@
     /// `Self::insert` can be chained with [`Commands::spawn`].
     ///
     /// ```
-<<<<<<< HEAD
-    /// use bevy_ecs::prelude::*;
-    ///
-    /// #[derive(Component)]
-    /// struct Component1;
-    /// #[derive(Component)]
-    /// struct Component2;
-
-    ///
-=======
-    /// # use bevy_ecs::prelude::*;
-    /// #
+    /// # use bevy_ecs::prelude::*;
+    /// #
+    /// # #[derive(Component)]
     /// # struct Component1;
+    /// # #[derive(Component)]
     /// # struct Component2;
     /// #
->>>>>>> b9e02410
     /// fn example_system(mut commands: Commands) {
     ///     // Create a new entity with `Component1` and `Component2`
     ///     commands.spawn()
@@ -481,8 +470,10 @@
     /// #
     /// # struct PlayerEntity { entity: Entity }
     /// #
+    /// # #[derive(Component)]
+    /// struct Dummy;
     /// # #[derive(Bundle)]
-    /// # struct CombatBundle { a: u32 }; // dummy field, unit bundles are not permitted.
+    /// # struct CombatBundle { a: Dummy }; // dummy field, unit bundles are not permitted.
     /// #
     /// fn remove_combat_stats_system(mut commands: Commands, player: Res<PlayerEntity>) {
     ///     commands.entity(player.entity).remove_bundle::<CombatBundle>();    
@@ -510,6 +501,7 @@
     /// # use bevy_ecs::prelude::*;
     /// #
     /// # struct TargetEnemy { entity: Entity }
+    /// # #[derive(Component)]
     /// # struct Enemy;
     /// #
     /// fn convert_enemy_system(mut commands: Commands, enemy: Res<TargetEnemy>) {
