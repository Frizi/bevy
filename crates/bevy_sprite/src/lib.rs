--- conflicted
+++ resolved
@@ -28,11 +28,8 @@
 
 use bevy_app::prelude::*;
 use bevy_asset::{AddAsset, Assets, Handle, HandleUntyped};
-<<<<<<< HEAD
+use bevy_ecs::component::{ComponentDescriptor, StorageType};
 use bevy_ecs::system::IntoSystem;
-=======
-use bevy_ecs::component::{ComponentDescriptor, StorageType};
->>>>>>> dea292d1
 use bevy_math::Vec2;
 use bevy_reflect::TypeUuid;
 use bevy_render::{
@@ -93,18 +90,8 @@
                 frustum_culling::atlas_frustum_culling_system,
             );
         }
-<<<<<<< HEAD
         let world = app.world_mut();
         let world_cell = world.cell();
-=======
-        app.world
-            .register_component(ComponentDescriptor::new::<OutsideFrustum>(
-                StorageType::SparseSet,
-            ))
-            .unwrap();
-
-        let world_cell = app.world.cell();
->>>>>>> dea292d1
         let mut render_graph = world_cell.get_resource_mut::<RenderGraph>().unwrap();
         let mut pipelines = world_cell
             .get_resource_mut::<Assets<PipelineDescriptor>>()
